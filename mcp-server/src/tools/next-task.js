--- conflicted
+++ resolved
@@ -67,14 +67,8 @@
 				}
 				const result = await nextTaskDirect(
 					{
-<<<<<<< HEAD
-						// Pass the explicitly resolved path
 						tasksJsonPath: tasksJsonPath,
 						reportPath: complexityReportPath
-						// No other args specific to this tool
-=======
-						tasksJsonPath: tasksJsonPath
->>>>>>> 0a45f432
 					},
 					log
 				);
