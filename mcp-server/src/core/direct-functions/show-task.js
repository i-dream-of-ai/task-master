/**
 * show-task.js
 * Direct function implementation for showing task details
 */

<<<<<<< HEAD
import {
	findTaskById,
	readComplexityReport
} from '../../../../scripts/modules/utils.js';
import { readJSON } from '../../../../scripts/modules/utils.js';
=======
import { findTaskById, readJSON } from '../../../../scripts/modules/utils.js';
>>>>>>> 0a45f432
import { getCachedOrExecute } from '../../tools/utils.js';
import {
	enableSilentMode,
	disableSilentMode
} from '../../../../scripts/modules/utils.js';
import { findTasksJsonPath } from '../utils/path-utils.js';

/**
 * Direct function wrapper for getting task details.
 *
<<<<<<< HEAD
 * @param {Object} args - Command arguments
 * @param {string} args.tasksJsonPath - Explicit path to the tasks.json file.
 * @param {string} args.id - The ID of the task or subtask to show.
 * @param {string} args.reportPath - Explicit path to the complexity report file.
=======
 * @param {Object} args - Command arguments.
 * @param {string} args.id - Task ID to show.
 * @param {string} [args.file] - Optional path to the tasks file (passed to findTasksJsonPath).
>>>>>>> 0a45f432
 * @param {string} [args.status] - Optional status to filter subtasks by.
 * @param {string} args.projectRoot - Absolute path to the project root directory (already normalized by tool).
 * @param {Object} log - Logger object.
 * @param {Object} context - Context object containing session data.
 * @returns {Promise<Object>} - Result object with success status and data/error information.
 */
export async function showTaskDirect(args, log) {
<<<<<<< HEAD
	// Destructure expected args
	const { tasksJsonPath, reportPath, id, status } = args;
=======
	// Destructure session from context if needed later, otherwise ignore
	// const { session } = context;
	// Destructure projectRoot and other args. projectRoot is assumed normalized.
	const { id, file, status, projectRoot } = args;
>>>>>>> 0a45f432

	log.info(
		`Showing task direct function. ID: ${id}, File: ${file}, Status Filter: ${status}, ProjectRoot: ${projectRoot}`
	);

	// --- Path Resolution using the passed (already normalized) projectRoot ---
	let tasksJsonPath;
	try {
		// Use the projectRoot passed directly from args
		tasksJsonPath = findTasksJsonPath(
			{ projectRoot: projectRoot, file: file },
			log
		);
		log.info(`Resolved tasks path: ${tasksJsonPath}`);
	} catch (error) {
		log.error(`Error finding tasks.json: ${error.message}`);
		return {
			success: false,
			error: {
				code: 'TASKS_FILE_NOT_FOUND',
				message: `Failed to find tasks.json: ${error.message}`
			}
		};
	}
	// --- End Path Resolution ---

<<<<<<< HEAD
	// Generate cache key using the provided task path, ID, report path, and status filter
	const cacheKey = `showTask:${tasksJsonPath}:${taskId}:${reportPath}:${status || 'all'}`;

	// Define the action function to be executed on cache miss
	const coreShowTaskAction = async () => {
		try {
			// Enable silent mode to prevent console logs from interfering with JSON response
			enableSilentMode();

			log.info(
				`Retrieving task details for ID: ${taskId} from ${tasksJsonPath}${status ? ` (filtering by status: ${status})` : ''}`
			);

			// Read tasks data using the provided path
			const data = readJSON(tasksJsonPath);
			if (!data || !data.tasks) {
				disableSilentMode(); // Disable before returning
				return {
					success: false,
					error: {
						code: 'INVALID_TASKS_FILE',
						message: `No valid tasks found in ${tasksJsonPath}`
					}
				};
			}

			// Read the complexity report
			const complexityReport = readComplexityReport(reportPath);

			// Find the specific task, passing the status filter
			const { task, originalSubtaskCount } = findTaskById(
				data.tasks,
				taskId,
				complexityReport,
				status
			);

			if (!task) {
				disableSilentMode(); // Disable before returning
				return {
					success: false,
					error: {
						code: 'TASK_NOT_FOUND',
						message: `Task with ID ${taskId} not found${status ? ` or no subtasks match status '${status}'` : ''}`
					}
				};
			}

			// Restore normal logging
			disableSilentMode();

			// Return the task data, the original subtask count (if applicable),
			// and the full tasks array for reference (needed for formatDependenciesWithStatus function in UI)
			log.info(
				`Successfully found task ${taskId}${status ? ` (with status filter: ${status})` : ''}`
			);
=======
	// --- Rest of the function remains the same, using tasksJsonPath ---
	try {
		const tasksData = readJSON(tasksJsonPath);
		if (!tasksData || !tasksData.tasks) {
>>>>>>> 0a45f432
			return {
				success: false,
				error: { code: 'INVALID_TASKS_DATA', message: 'Invalid tasks data' }
			};
		}

		const { task, originalSubtaskCount } = findTaskById(
			tasksData.tasks,
			id,
			status
		);

		if (!task) {
			return {
				success: false,
				error: {
					code: 'TASK_NOT_FOUND',
					message: `Task or subtask with ID ${id} not found`
				}
			};
		}

		log.info(`Successfully retrieved task ${id}.`);

		const returnData = { ...task };
		if (originalSubtaskCount !== null) {
			returnData._originalSubtaskCount = originalSubtaskCount;
			returnData._subtaskFilter = status;
		}

		return { success: true, data: returnData };
	} catch (error) {
		log.error(`Error showing task ${id}: ${error.message}`);
		return {
			success: false,
			error: {
				code: 'TASK_OPERATION_ERROR',
				message: error.message
			}
		};
	}
}<|MERGE_RESOLUTION|>--- conflicted
+++ resolved
@@ -3,15 +3,11 @@
  * Direct function implementation for showing task details
  */
 
-<<<<<<< HEAD
 import {
 	findTaskById,
-	readComplexityReport
+	readComplexityReport,
+	readJSON
 } from '../../../../scripts/modules/utils.js';
-import { readJSON } from '../../../../scripts/modules/utils.js';
-=======
-import { findTaskById, readJSON } from '../../../../scripts/modules/utils.js';
->>>>>>> 0a45f432
 import { getCachedOrExecute } from '../../tools/utils.js';
 import {
 	enableSilentMode,
@@ -22,16 +18,10 @@
 /**
  * Direct function wrapper for getting task details.
  *
-<<<<<<< HEAD
- * @param {Object} args - Command arguments
- * @param {string} args.tasksJsonPath - Explicit path to the tasks.json file.
- * @param {string} args.id - The ID of the task or subtask to show.
- * @param {string} args.reportPath - Explicit path to the complexity report file.
-=======
  * @param {Object} args - Command arguments.
  * @param {string} args.id - Task ID to show.
  * @param {string} [args.file] - Optional path to the tasks file (passed to findTasksJsonPath).
->>>>>>> 0a45f432
+ * @param {string} args.reportPath - Explicit path to the complexity report file.
  * @param {string} [args.status] - Optional status to filter subtasks by.
  * @param {string} args.projectRoot - Absolute path to the project root directory (already normalized by tool).
  * @param {Object} log - Logger object.
@@ -39,15 +29,10 @@
  * @returns {Promise<Object>} - Result object with success status and data/error information.
  */
 export async function showTaskDirect(args, log) {
-<<<<<<< HEAD
-	// Destructure expected args
-	const { tasksJsonPath, reportPath, id, status } = args;
-=======
 	// Destructure session from context if needed later, otherwise ignore
 	// const { session } = context;
 	// Destructure projectRoot and other args. projectRoot is assumed normalized.
-	const { id, file, status, projectRoot } = args;
->>>>>>> 0a45f432
+	const { id, file, reportPath, status, projectRoot } = args;
 
 	log.info(
 		`Showing task direct function. ID: ${id}, File: ${file}, Status Filter: ${status}, ProjectRoot: ${projectRoot}`
@@ -74,78 +59,22 @@
 	}
 	// --- End Path Resolution ---
 
-<<<<<<< HEAD
-	// Generate cache key using the provided task path, ID, report path, and status filter
-	const cacheKey = `showTask:${tasksJsonPath}:${taskId}:${reportPath}:${status || 'all'}`;
-
-	// Define the action function to be executed on cache miss
-	const coreShowTaskAction = async () => {
-		try {
-			// Enable silent mode to prevent console logs from interfering with JSON response
-			enableSilentMode();
-
-			log.info(
-				`Retrieving task details for ID: ${taskId} from ${tasksJsonPath}${status ? ` (filtering by status: ${status})` : ''}`
-			);
-
-			// Read tasks data using the provided path
-			const data = readJSON(tasksJsonPath);
-			if (!data || !data.tasks) {
-				disableSilentMode(); // Disable before returning
-				return {
-					success: false,
-					error: {
-						code: 'INVALID_TASKS_FILE',
-						message: `No valid tasks found in ${tasksJsonPath}`
-					}
-				};
-			}
-
-			// Read the complexity report
-			const complexityReport = readComplexityReport(reportPath);
-
-			// Find the specific task, passing the status filter
-			const { task, originalSubtaskCount } = findTaskById(
-				data.tasks,
-				taskId,
-				complexityReport,
-				status
-			);
-
-			if (!task) {
-				disableSilentMode(); // Disable before returning
-				return {
-					success: false,
-					error: {
-						code: 'TASK_NOT_FOUND',
-						message: `Task with ID ${taskId} not found${status ? ` or no subtasks match status '${status}'` : ''}`
-					}
-				};
-			}
-
-			// Restore normal logging
-			disableSilentMode();
-
-			// Return the task data, the original subtask count (if applicable),
-			// and the full tasks array for reference (needed for formatDependenciesWithStatus function in UI)
-			log.info(
-				`Successfully found task ${taskId}${status ? ` (with status filter: ${status})` : ''}`
-			);
-=======
 	// --- Rest of the function remains the same, using tasksJsonPath ---
 	try {
 		const tasksData = readJSON(tasksJsonPath);
 		if (!tasksData || !tasksData.tasks) {
->>>>>>> 0a45f432
 			return {
 				success: false,
 				error: { code: 'INVALID_TASKS_DATA', message: 'Invalid tasks data' }
 			};
 		}
 
+		const complexityReport = readComplexityReport(reportPath);
+
 		const { task, originalSubtaskCount } = findTaskById(
 			tasksData.tasks,
 			id,
+			complexityReport,
 			status
 		);
 
