--- conflicted
+++ resolved
@@ -3,20 +3,11 @@
  * Direct function implementation for showing task details
  */
 
-<<<<<<< HEAD
 import {
 	findTaskById,
 	readComplexityReport,
 	readJSON
 } from '../../../../scripts/modules/utils.js';
-import { getCachedOrExecute } from '../../tools/utils.js';
-import {
-	enableSilentMode,
-	disableSilentMode
-} from '../../../../scripts/modules/utils.js';
-=======
-import { findTaskById, readJSON } from '../../../../scripts/modules/utils.js';
->>>>>>> a8dabf44
 import { findTasksJsonPath } from '../utils/path-utils.js';
 
 /**
