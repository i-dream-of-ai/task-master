--- conflicted
+++ resolved
@@ -1,6 +1,5 @@
 # task-master-ai
 
-<<<<<<< HEAD
 ## 0.18.0
 
 ### Minor Changes
@@ -116,8 +115,6 @@
 
 - [#840](https://github.com/eyaltoledano/claude-task-master/pull/840) [`b40139c`](https://github.com/eyaltoledano/claude-task-master/commit/b40139ca0517fd76aea4f41d0ed4c10e658a5d2b) Thanks [@Crunchyman-ralph](https://github.com/Crunchyman-ralph)! - Improve mcp keys check in cursor
 
-=======
->>>>>>> 59a4ec9e
 ## 0.18.0-rc.0
 
 ### Minor Changes
@@ -216,15 +213,110 @@
 
 - [#830](https://github.com/eyaltoledano/claude-task-master/pull/830) [`e9d1bc2`](https://github.com/eyaltoledano/claude-task-master/commit/e9d1bc2385521c08374a85eba7899e878a51066c) Thanks [@Crunchyman-ralph](https://github.com/Crunchyman-ralph)! - Improve mcp keys check in cursor
 
-<<<<<<< HEAD
 ## 0.17.1
 
 ### Patch Changes
 
 - [#789](https://github.com/eyaltoledano/claude-task-master/pull/789) [`8cde6c2`](https://github.com/eyaltoledano/claude-task-master/commit/8cde6c27087f401d085fe267091ae75334309d96) Thanks [@Crunchyman-ralph](https://github.com/Crunchyman-ralph)! - Fix contextGatherer bug when adding a task `Cannot read properties of undefined (reading 'forEach')`
 
-=======
->>>>>>> 59a4ec9e
+## 0.18.0-rc.0
+
+### Minor Changes
+
+- [#830](https://github.com/eyaltoledano/claude-task-master/pull/830) [`e9d1bc2`](https://github.com/eyaltoledano/claude-task-master/commit/e9d1bc2385521c08374a85eba7899e878a51066c) Thanks [@Crunchyman-ralph](https://github.com/Crunchyman-ralph)! - Can now configure baseURL of provider with `<PROVIDER>_BASE_URL`
+
+  - For example:
+    - `OPENAI_BASE_URL`
+
+- [#460](https://github.com/eyaltoledano/claude-task-master/pull/460) [`a09a2d0`](https://github.com/eyaltoledano/claude-task-master/commit/a09a2d0967a10276623e3f3ead3ed577c15ce62f) Thanks [@joedanz](https://github.com/joedanz)! - Added comprehensive rule profile management:
+
+  **New Profile Support**: Added comprehensive IDE profile support with eight specialized profiles: Claude Code, Cline, Codex, Cursor, Roo, Trae, VS Code, and Windsurf. Each profile is optimized for its respective IDE with appropriate mappings and configuration.
+  **Initialization**: You can now specify which rule profiles to include at project initialization using `--rules <profiles>` or `-r <profiles>` (e.g., `task-master init -r cursor,roo`). Only the selected profiles and configuration are included.
+  **Add/Remove Commands**: `task-master rules add <profiles>` and `task-master rules remove <profiles>` let you manage specific rule profiles and MCP config after initialization, supporting multiple profiles at once.
+  **Interactive Setup**: `task-master rules setup` launches an interactive prompt to select which rule profiles to add to your project. This does **not** re-initialize your project or affect shell aliases; it only manages rules.
+  **Selective Removal**: Rules removal intelligently preserves existing non-Task Master rules and files and only removes Task Master-specific rules. Profile directories are only removed when completely empty and all conditions are met (no existing rules, no other files/folders, MCP config completely removed).
+  **Safety Features**: Confirmation messages clearly explain that only Task Master-specific rules and MCP configurations will be removed, while preserving existing custom rules and other files.
+  **Robust Validation**: Includes comprehensive checks for array types in MCP config processing and error handling throughout the rules management system.
+
+  This enables more flexible, rule-specific project setups with intelligent cleanup that preserves user customizations while safely managing Task Master components.
+
+  - Resolves #338
+
+- [#804](https://github.com/eyaltoledano/claude-task-master/pull/804) [`1b8c320`](https://github.com/eyaltoledano/claude-task-master/commit/1b8c320c570473082f1eb4bf9628bff66e799092) Thanks [@ejones40](https://github.com/ejones40)! - Add better support for python projects by adding `pyproject.toml` as a projectRoot marker
+
+- [#743](https://github.com/eyaltoledano/claude-task-master/pull/743) [`a2a3229`](https://github.com/eyaltoledano/claude-task-master/commit/a2a3229fd01e24a5838f11a3938a77250101e184) Thanks [@joedanz](https://github.com/joedanz)! - - **Git Worktree Detection:**
+
+  - Now properly skips Git initialization when inside existing Git worktree
+  - Prevents accidental nested repository creation
+  - **Flag System Overhaul:**
+    - `--git`/`--no-git` controls repository initialization
+    - `--aliases`/`--no-aliases` consistently manages shell alias creation
+    - `--git-tasks`/`--no-git-tasks` controls whether task files are stored in Git
+    - `--dry-run` accurately previews all initialization behaviors
+  - **GitTasks Functionality:**
+    - New `--git-tasks` flag includes task files in Git (comments them out in .gitignore)
+    - New `--no-git-tasks` flag excludes task files from Git (default behavior)
+    - Supports both CLI and MCP interfaces with proper parameter passing
+
+  **Implementation Details:**
+
+  - Added explicit Git worktree detection before initialization
+  - Refactored flag processing to ensure consistent behavior
+  - Fixes #734
+
+- [#829](https://github.com/eyaltoledano/claude-task-master/pull/829) [`4b0c9d9`](https://github.com/eyaltoledano/claude-task-master/commit/4b0c9d9af62d00359fca3f43283cf33223d410bc) Thanks [@Crunchyman-ralph](https://github.com/Crunchyman-ralph)! - Add Claude Code provider support
+
+  Introduces a new provider that enables using Claude models (Opus and Sonnet) through the Claude Code CLI without requiring an API key.
+
+  Key features:
+
+  - New claude-code provider with support for opus and sonnet models
+  - No API key required - uses local Claude Code CLI installation
+  - Optional dependency - won't affect users who don't need Claude Code
+  - Lazy loading ensures the provider only loads when requested
+  - Full integration with existing Task Master commands and workflows
+  - Comprehensive test coverage for reliability
+  - New --claude-code flag for the models command
+
+  Users can now configure Claude Code models with:
+  task-master models --set-main sonnet --claude-code
+  task-master models --set-research opus --claude-code
+
+  The @anthropic-ai/claude-code package is optional and won't be installed unless explicitly needed.
+
+### Patch Changes
+
+- [#827](https://github.com/eyaltoledano/claude-task-master/pull/827) [`5da5b59`](https://github.com/eyaltoledano/claude-task-master/commit/5da5b59bdeeb634dcb3adc7a9bc0fc37e004fa0c) Thanks [@Crunchyman-ralph](https://github.com/Crunchyman-ralph)! - Fix expand command preserving tagged task structure and preventing data corruption
+
+  - Enhance E2E tests with comprehensive tag-aware expand testing to verify tag corruption fix
+  - Add new test section for feature-expand tag creation and testing during expand operations
+  - Verify tag preservation during expand, force expand, and expand --all operations
+  - Test that master tag remains intact while feature-expand tag receives subtasks correctly
+  - Fix file path references to use correct .taskmaster/config.json and .taskmaster/tasks/tasks.json locations
+  - All tag corruption verification tests pass successfully, confirming the expand command tag corruption bug fix works as expected
+
+- [#833](https://github.com/eyaltoledano/claude-task-master/pull/833) [`cf2c066`](https://github.com/eyaltoledano/claude-task-master/commit/cf2c06697a0b5b952fb6ca4b3c923e9892604d08) Thanks [@joedanz](https://github.com/joedanz)! - Call rules interactive setup during init
+
+- [#826](https://github.com/eyaltoledano/claude-task-master/pull/826) [`7811227`](https://github.com/eyaltoledano/claude-task-master/commit/78112277b3caa4539e6e29805341a944799fb0e7) Thanks [@Crunchyman-ralph](https://github.com/Crunchyman-ralph)! - Improves Amazon Bedrock support
+
+- [#834](https://github.com/eyaltoledano/claude-task-master/pull/834) [`6483537`](https://github.com/eyaltoledano/claude-task-master/commit/648353794eb60d11ffceda87370a321ad310fbd7) Thanks [@Crunchyman-ralph](https://github.com/Crunchyman-ralph)! - Fix issues with task creation/update where subtasks are being created like id: <parent_task>.<subtask> instead if just id: <subtask>
+
+- [#835](https://github.com/eyaltoledano/claude-task-master/pull/835) [`727f1ec`](https://github.com/eyaltoledano/claude-task-master/commit/727f1ec4ebcbdd82547784c4c113b666af7e122e) Thanks [@joedanz](https://github.com/joedanz)! - Store tasks in Git by default
+
+- [#822](https://github.com/eyaltoledano/claude-task-master/pull/822) [`1bd6d4f`](https://github.com/eyaltoledano/claude-task-master/commit/1bd6d4f2468070690e152e6e63e15a57bc550d90) Thanks [@Crunchyman-ralph](https://github.com/Crunchyman-ralph)! - Improve provider validation system with clean constants structure
+
+  - **Fixed "Invalid provider hint" errors**: Resolved validation failures for Azure, Vertex, and Bedrock providers
+  - **Improved search UX**: Integrated search for better model discovery with real-time filtering
+  - **Better organization**: Moved custom provider options to bottom of model selection with clear section separators
+
+  This change ensures all custom providers (Azure, Vertex, Bedrock, OpenRouter, Ollama) work correctly in `task-master models --setup`
+
+- [#633](https://github.com/eyaltoledano/claude-task-master/pull/633) [`3a2325a`](https://github.com/eyaltoledano/claude-task-master/commit/3a2325a963fed82377ab52546eedcbfebf507a7e) Thanks [@nmarley](https://github.com/nmarley)! - Fix weird `task-master init` bug when using in certain environments
+
+- [#831](https://github.com/eyaltoledano/claude-task-master/pull/831) [`b592dff`](https://github.com/eyaltoledano/claude-task-master/commit/b592dff8bc5c5d7966843fceaa0adf4570934336) Thanks [@joedanz](https://github.com/joedanz)! - Rename Roo Code Boomerang role to Orchestrator
+
+- [#830](https://github.com/eyaltoledano/claude-task-master/pull/830) [`e9d1bc2`](https://github.com/eyaltoledano/claude-task-master/commit/e9d1bc2385521c08374a85eba7899e878a51066c) Thanks [@Crunchyman-ralph](https://github.com/Crunchyman-ralph)! - Improve mcp keys check in cursor
+
 ## 0.17.1
 
 ### Patch Changes
