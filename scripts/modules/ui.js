--- conflicted
+++ resolved
@@ -24,6 +24,10 @@
 } from './task-manager.js';
 import { getProjectName, getDefaultSubtasks } from './config-manager.js';
 import { TASK_STATUS_OPTIONS } from '../../src/constants/task-status.js';
+import {
+	TASKMASTER_CONFIG_FILE,
+	TASKMASTER_TASKS_FILE
+} from '../../src/constants/paths.js';
 import {
 	TASKMASTER_CONFIG_FILE,
 	TASKMASTER_TASKS_FILE
@@ -922,7 +926,6 @@
  * @param {string} complexityReportPath - Path to the complexity report file
  * @param {string} tag - Optional tag to override current tag resolution
  */
-<<<<<<< HEAD
 async function displayNextTask(
 	tasksPath,
 	complexityReportPath = null,
@@ -933,11 +936,6 @@
 
 	// Read the tasks file with proper projectRoot for tag resolution
 	const data = readJSON(tasksPath, projectRoot, tag);
-=======
-async function displayNextTask(tasksPath, complexityReportPath = null) {
-	// Read the tasks file
-	const data = readJSON(tasksPath);
->>>>>>> 668b22e6
 	if (!data || !data.tasks) {
 		log('error', 'No valid tasks found.');
 		process.exit(1);
@@ -1213,16 +1211,11 @@
 	tag = null,
 	context = {}
 ) {
-<<<<<<< HEAD
 	// Extract projectRoot from context
 	const projectRoot = context.projectRoot || null;
 
 	// Read the tasks file with proper projectRoot for tag resolution
 	const data = readJSON(tasksPath, projectRoot, tag);
-=======
-	// Read the tasks file
-	const data = readJSON(tasksPath);
->>>>>>> 668b22e6
 	if (!data || !data.tasks) {
 		log('error', 'No valid tasks found.');
 		process.exit(1);
@@ -2750,7 +2743,6 @@
 	displayModelConfiguration,
 	displayAvailableModels,
 	displayAiUsageSummary,
-<<<<<<< HEAD
 	displayMultipleTasksSummary,
 	succeedLoadingIndicator,
 	failLoadingIndicator,
@@ -2758,10 +2750,4 @@
 	infoLoadingIndicator,
 	displayContextAnalysis,
 	displayCurrentTagIndicator
-=======
-	succeedLoadingIndicator,
-	failLoadingIndicator,
-	warnLoadingIndicator,
-	infoLoadingIndicator
->>>>>>> 668b22e6
 };