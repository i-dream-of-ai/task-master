/**
 * ui.js
 * User interface functions for the Task Master CLI
 */

import chalk from 'chalk';
import figlet from 'figlet';
import boxen from 'boxen';
import ora from 'ora';
import Table from 'cli-table3';
import gradient from 'gradient-string';
import {
	log,
	findTaskById,
	readJSON,
	truncate,
	isSilentMode
} from './utils.js';
import fs from 'fs';
import { findNextTask, analyzeTaskComplexity } from './task-manager.js';
import { getProjectName, getDefaultSubtasks } from './config-manager.js';
<<<<<<< HEAD
import { TASK_STATUS_OPTIONS } from '../../src/constants/task-status.js';
=======
import { getTaskMasterVersion } from '../../src/utils/getVersion.js';
>>>>>>> ed17cb0e

// Create a color gradient for the banner
const coolGradient = gradient(['#00b4d8', '#0077b6', '#03045e']);
const warmGradient = gradient(['#fb8b24', '#e36414', '#9a031e']);

/**
 * Display a fancy banner for the CLI
 */
function displayBanner() {
	if (isSilentMode()) return;

	console.clear();
	const bannerText = figlet.textSync('Task Master', {
		font: 'Standard',
		horizontalLayout: 'default',
		verticalLayout: 'default'
	});

	console.log(coolGradient(bannerText));

	// Add creator credit line below the banner
	console.log(
		chalk.dim('by ') + chalk.cyan.underline('https://x.com/eyaltoledano')
	);

	// Read version directly from package.json
	const version = getTaskMasterVersion();

	console.log(
		boxen(
			chalk.white(
				`${chalk.bold('Version:')} ${version}   ${chalk.bold('Project:')} ${getProjectName(null)}`
			),
			{
				padding: 1,
				margin: { top: 0, bottom: 1 },
				borderStyle: 'round',
				borderColor: 'cyan'
			}
		)
	);
}

/**
 * Start a loading indicator with an animated spinner
 * @param {string} message - Message to display next to the spinner
 * @returns {Object} Spinner object
 */
function startLoadingIndicator(message) {
	const spinner = ora({
		text: message,
		color: 'cyan'
	}).start();

	return spinner;
}

/**
 * Stop a loading indicator
 * @param {Object} spinner - Spinner object to stop
 */
function stopLoadingIndicator(spinner) {
	if (spinner && spinner.stop) {
		spinner.stop();
	}
}

/**
 * Create a colored progress bar
 * @param {number} percent - The completion percentage
 * @param {number} length - The total length of the progress bar in characters
 * @param {Object} statusBreakdown - Optional breakdown of non-complete statuses (e.g., {pending: 20, 'in-progress': 10})
 * @returns {string} The formatted progress bar
 */
function createProgressBar(percent, length = 30, statusBreakdown = null) {
	// Adjust the percent to treat deferred and cancelled as complete
	const effectivePercent = statusBreakdown
		? Math.min(
				100,
				percent +
					(statusBreakdown.deferred || 0) +
					(statusBreakdown.cancelled || 0)
			)
		: percent;

	// Calculate how many characters to fill for "true completion"
	const trueCompletedFilled = Math.round((percent * length) / 100);

	// Calculate how many characters to fill for "effective completion" (including deferred/cancelled)
	const effectiveCompletedFilled = Math.round(
		(effectivePercent * length) / 100
	);

	// The "deferred/cancelled" section (difference between true and effective)
	const deferredCancelledFilled =
		effectiveCompletedFilled - trueCompletedFilled;

	// Set the empty section (remaining after effective completion)
	const empty = length - effectiveCompletedFilled;

	// Determine color based on percentage for the completed section
	let completedColor;
	if (percent < 25) {
		completedColor = chalk.red;
	} else if (percent < 50) {
		completedColor = chalk.hex('#FFA500'); // Orange
	} else if (percent < 75) {
		completedColor = chalk.yellow;
	} else if (percent < 100) {
		completedColor = chalk.green;
	} else {
		completedColor = chalk.hex('#006400'); // Dark green
	}

	// Create colored sections
	const completedSection = completedColor('█'.repeat(trueCompletedFilled));

	// Gray section for deferred/cancelled items
	const deferredCancelledSection = chalk.gray(
		'█'.repeat(deferredCancelledFilled)
	);

	// If we have a status breakdown, create a multi-colored remaining section
	let remainingSection = '';

	if (statusBreakdown && empty > 0) {
		// Status colors (matching the statusConfig colors in getStatusWithColor)
		const statusColors = {
			pending: chalk.yellow,
			'in-progress': chalk.hex('#FFA500'), // Orange
			blocked: chalk.red,
			review: chalk.magenta
			// Deferred and cancelled are treated as part of the completed section
		};

		// Calculate proportions for each status
		const totalRemaining = Object.entries(statusBreakdown)
			.filter(
				([status]) =>
					!['deferred', 'cancelled', 'done', 'completed'].includes(status)
			)
			.reduce((sum, [_, val]) => sum + val, 0);

		// If no remaining tasks with tracked statuses, just use gray
		if (totalRemaining <= 0) {
			remainingSection = chalk.gray('░'.repeat(empty));
		} else {
			// Track how many characters we've added
			let addedChars = 0;

			// Add each status section proportionally
			for (const [status, percentage] of Object.entries(statusBreakdown)) {
				// Skip statuses that are considered complete
				if (['deferred', 'cancelled', 'done', 'completed'].includes(status))
					continue;

				// Calculate how many characters this status should fill
				const statusChars = Math.round((percentage / totalRemaining) * empty);

				// Make sure we don't exceed the total length due to rounding
				const actualChars = Math.min(statusChars, empty - addedChars);

				// Add colored section for this status
				const colorFn = statusColors[status] || chalk.gray;
				remainingSection += colorFn('░'.repeat(actualChars));

				addedChars += actualChars;
			}

			// If we have any remaining space due to rounding, fill with gray
			if (addedChars < empty) {
				remainingSection += chalk.gray('░'.repeat(empty - addedChars));
			}
		}
	} else {
		// Default to gray for the empty section if no breakdown provided
		remainingSection = chalk.gray('░'.repeat(empty));
	}

	// Effective percentage text color should reflect the highest category
	const percentTextColor =
		percent === 100
			? chalk.hex('#006400') // Dark green for 100%
			: effectivePercent === 100
				? chalk.gray // Gray for 100% with deferred/cancelled
				: completedColor; // Otherwise match the completed color

	// Build the complete progress bar
	return `${completedSection}${deferredCancelledSection}${remainingSection} ${percentTextColor(`${effectivePercent.toFixed(0)}%`)}`;
}

/**
 * Get a colored status string based on the status value
 * @param {string} status - Task status (e.g., "done", "pending", "in-progress")
 * @param {boolean} forTable - Whether the status is being displayed in a table
 * @returns {string} Colored status string
 */
function getStatusWithColor(status, forTable = false) {
	if (!status) {
		return chalk.gray('❓ unknown');
	}

	const statusConfig = {
		done: { color: chalk.green, icon: '✅', tableIcon: '✓' },
		completed: { color: chalk.green, icon: '✅', tableIcon: '✓' },
		pending: { color: chalk.yellow, icon: '⏱️', tableIcon: '⏱' },
		'in-progress': { color: chalk.hex('#FFA500'), icon: '🔄', tableIcon: '►' },
		deferred: { color: chalk.gray, icon: '⏱️', tableIcon: '⏱' },
		blocked: { color: chalk.red, icon: '❌', tableIcon: '✗' },
		review: { color: chalk.magenta, icon: '👀', tableIcon: '👁' },
		cancelled: { color: chalk.gray, icon: '❌', tableIcon: '✗' }
	};

	const config = statusConfig[status.toLowerCase()] || {
		color: chalk.red,
		icon: '❌',
		tableIcon: '✗'
	};

	// Use simpler icons for table display to prevent border issues
	if (forTable) {
		// Use ASCII characters instead of Unicode for completely stable display
		const simpleIcons = {
			done: '✓',
			completed: '✓',
			pending: '○',
			'in-progress': '►',
			deferred: 'x',
			blocked: '!', // Using plain x character for better compatibility
			review: '?' // Using circled dot symbol
		};
		const simpleIcon = simpleIcons[status.toLowerCase()] || 'x';
		return config.color(`${simpleIcon} ${status}`);
	}

	return config.color(`${config.icon} ${status}`);
}

/**
 * Format dependencies list with status indicators
 * @param {Array} dependencies - Array of dependency IDs
 * @param {Array} allTasks - Array of all tasks
 * @param {boolean} forConsole - Whether the output is for console display
 * @returns {string} Formatted dependencies string
 */
function formatDependenciesWithStatus(
	dependencies,
	allTasks,
	forConsole = false
) {
	if (
		!dependencies ||
		!Array.isArray(dependencies) ||
		dependencies.length === 0
	) {
		return forConsole ? chalk.gray('None') : 'None';
	}

	const formattedDeps = dependencies.map((depId) => {
		const depIdStr = depId.toString(); // Ensure string format for display

		// Check if it's already a fully qualified subtask ID (like "22.1")
		if (depIdStr.includes('.')) {
			const [parentId, subtaskId] = depIdStr
				.split('.')
				.map((id) => parseInt(id, 10));

			// Find the parent task
			const parentTask = allTasks.find((t) => t.id === parentId);
			if (!parentTask || !parentTask.subtasks) {
				return forConsole
					? chalk.red(`${depIdStr} (Not found)`)
					: `${depIdStr} (Not found)`;
			}

			// Find the subtask
			const subtask = parentTask.subtasks.find((st) => st.id === subtaskId);
			if (!subtask) {
				return forConsole
					? chalk.red(`${depIdStr} (Not found)`)
					: `${depIdStr} (Not found)`;
			}

			// Format with status
			const status = subtask.status || 'pending';
			const isDone =
				status.toLowerCase() === 'done' || status.toLowerCase() === 'completed';
			const isInProgress = status.toLowerCase() === 'in-progress';

			if (forConsole) {
				if (isDone) {
					return chalk.green.bold(depIdStr);
				} else if (isInProgress) {
					return chalk.hex('#FFA500').bold(depIdStr);
				} else {
					return chalk.red.bold(depIdStr);
				}
			}

			// For plain text output (task files), return just the ID without any formatting or emoji
			return depIdStr;
		}

		// If depId is a number less than 100, it's likely a reference to a subtask ID in the current task
		// This case is typically handled elsewhere (in task-specific code) before calling this function

		// For regular task dependencies (not subtasks)
		// Convert string depId to number if needed
		const numericDepId =
			typeof depId === 'string' ? parseInt(depId, 10) : depId;

		// Look up the task using the numeric ID
		const depTaskResult = findTaskById(allTasks, numericDepId);
		const depTask = depTaskResult.task; // Access the task object from the result

		if (!depTask) {
			return forConsole
				? chalk.red(`${depIdStr} (Not found)`)
				: `${depIdStr} (Not found)`;
		}

		// Format with status
		const status = depTask.status || 'pending';
		const isDone =
			status.toLowerCase() === 'done' || status.toLowerCase() === 'completed';
		const isInProgress = status.toLowerCase() === 'in-progress';

		if (forConsole) {
			if (isDone) {
				return chalk.green.bold(depIdStr);
			} else if (isInProgress) {
				return chalk.yellow.bold(depIdStr);
			} else {
				return chalk.red.bold(depIdStr);
			}
		}

		// For plain text output (task files), return just the ID without any formatting or emoji
		return depIdStr;
	});

	return formattedDeps.join(', ');
}

/**
 * Display a comprehensive help guide
 */
function displayHelp() {
	displayBanner();

	// Get terminal width - moved to top of function to make it available throughout
	const terminalWidth = process.stdout.columns || 100; // Default to 100 if can't detect

	console.log(
		boxen(chalk.white.bold('Task Master CLI'), {
			padding: 1,
			borderColor: 'blue',
			borderStyle: 'round',
			margin: { top: 1, bottom: 1 }
		})
	);

	// Command categories
	const commandCategories = [
		{
			title: 'Project Setup & Configuration',
			color: 'blue',
			commands: [
				{
					name: 'init',
					args: '[--name=<name>] [--description=<desc>] [-y]',
					desc: 'Initialize a new project with Task Master structure'
				},
				{
					name: 'models',
					args: '',
					desc: 'View current AI model configuration and available models'
				},
				{
					name: 'models --setup',
					args: '',
					desc: 'Run interactive setup to configure AI models'
				},
				{
					name: 'models --set-main',
					args: '<model_id>',
					desc: 'Set the primary model for task generation'
				},
				{
					name: 'models --set-research',
					args: '<model_id>',
					desc: 'Set the model for research operations'
				},
				{
					name: 'models --set-fallback',
					args: '<model_id>',
					desc: 'Set the fallback model (optional)'
				}
			]
		},
		{
			title: 'Task Generation',
			color: 'cyan',
			commands: [
				{
					name: 'parse-prd',
					args: '--input=<file.txt> [--num-tasks=10]',
					desc: 'Generate tasks from a PRD document'
				},
				{
					name: 'generate',
					args: '',
					desc: 'Create individual task files from tasks.json'
				}
			]
		},
		{
			title: 'Task Management',
			color: 'green',
			commands: [
				{
					name: 'list',
					args: '[--status=<status>] [--with-subtasks]',
					desc: 'List all tasks with their status'
				},
				{
					name: 'set-status',
					args: '--id=<id> --status=<status>',
					desc: `Update task status (${TASK_STATUS_OPTIONS.join(', ')})`
				},
				{
					name: 'update',
					args: '--from=<id> --prompt="<context>"',
					desc: 'Update multiple tasks based on new requirements'
				},
				{
					name: 'update-task',
					args: '--id=<id> --prompt="<context>"',
					desc: 'Update a single specific task with new information'
				},
				{
					name: 'update-subtask',
					args: '--id=<parentId.subtaskId> --prompt="<context>"',
					desc: 'Append additional information to a subtask'
				},
				{
					name: 'add-task',
					args: '--prompt="<text>" [--dependencies=<ids>] [--priority=<priority>]',
					desc: 'Add a new task using AI'
				},
				{
					name: 'remove-task',
					args: '--id=<id> [-y]',
					desc: 'Permanently remove a task or subtask'
				}
			]
		},
		{
			title: 'Subtask Management',
			color: 'yellow',
			commands: [
				{
					name: 'add-subtask',
					args: '--parent=<id> --title="<title>" [--description="<desc>"]',
					desc: 'Add a new subtask to a parent task'
				},
				{
					name: 'add-subtask',
					args: '--parent=<id> --task-id=<id>',
					desc: 'Convert an existing task into a subtask'
				},
				{
					name: 'remove-subtask',
					args: '--id=<parentId.subtaskId> [--convert]',
					desc: 'Remove a subtask (optionally convert to standalone task)'
				},
				{
					name: 'clear-subtasks',
					args: '--id=<id>',
					desc: 'Remove all subtasks from specified tasks'
				},
				{
					name: 'clear-subtasks --all',
					args: '',
					desc: 'Remove subtasks from all tasks'
				}
			]
		},
		{
			title: 'Task Analysis & Breakdown',
			color: 'magenta',
			commands: [
				{
					name: 'analyze-complexity',
					args: '[--research] [--threshold=5]',
					desc: 'Analyze tasks and generate expansion recommendations'
				},
				{
					name: 'complexity-report',
					args: '[--file=<path>]',
					desc: 'Display the complexity analysis report'
				},
				{
					name: 'expand',
					args: '--id=<id> [--num=5] [--research] [--prompt="<context>"]',
					desc: 'Break down tasks into detailed subtasks'
				},
				{
					name: 'expand --all',
					args: '[--force] [--research]',
					desc: 'Expand all pending tasks with subtasks'
				}
			]
		},
		{
			title: 'Task Navigation & Viewing',
			color: 'cyan',
			commands: [
				{
					name: 'next',
					args: '',
					desc: 'Show the next task to work on based on dependencies'
				},
				{
					name: 'show',
					args: '<id>',
					desc: 'Display detailed information about a specific task'
				}
			]
		},
		{
			title: 'Dependency Management',
			color: 'blue',
			commands: [
				{
					name: 'add-dependency',
					args: '--id=<id> --depends-on=<id>',
					desc: 'Add a dependency to a task'
				},
				{
					name: 'remove-dependency',
					args: '--id=<id> --depends-on=<id>',
					desc: 'Remove a dependency from a task'
				},
				{
					name: 'validate-dependencies',
					args: '',
					desc: 'Identify invalid dependencies without fixing them'
				},
				{
					name: 'fix-dependencies',
					args: '',
					desc: 'Fix invalid dependencies automatically'
				}
			]
		}
	];

	// Display each category
	commandCategories.forEach((category) => {
		console.log(
			boxen(chalk[category.color].bold(category.title), {
				padding: { left: 2, right: 2, top: 0, bottom: 0 },
				margin: { top: 1, bottom: 0 },
				borderColor: category.color,
				borderStyle: 'round'
			})
		);

		// Calculate dynamic column widths - adjust ratios as needed
		const nameWidth = Math.max(25, Math.floor(terminalWidth * 0.2)); // 20% of width but min 25
		const argsWidth = Math.max(40, Math.floor(terminalWidth * 0.35)); // 35% of width but min 40
		const descWidth = Math.max(45, Math.floor(terminalWidth * 0.45) - 10); // 45% of width but min 45, minus some buffer

		const commandTable = new Table({
			colWidths: [nameWidth, argsWidth, descWidth],
			chars: {
				top: '',
				'top-mid': '',
				'top-left': '',
				'top-right': '',
				bottom: '',
				'bottom-mid': '',
				'bottom-left': '',
				'bottom-right': '',
				left: '',
				'left-mid': '',
				mid: '',
				'mid-mid': '',
				right: '',
				'right-mid': '',
				middle: ' '
			},
			style: { border: [], 'padding-left': 4 },
			wordWrap: true
		});

		category.commands.forEach((cmd, index) => {
			commandTable.push([
				`${chalk.yellow.bold(cmd.name)}${chalk.reset('')}`,
				`${chalk.white(cmd.args)}${chalk.reset('')}`,
				`${chalk.dim(cmd.desc)}${chalk.reset('')}`
			]);
		});

		console.log(commandTable.toString());
		console.log('');
	});

	// Display configuration section
	console.log(
		boxen(chalk.cyan.bold('Configuration'), {
			padding: { left: 2, right: 2, top: 0, bottom: 0 },
			margin: { top: 1, bottom: 0 },
			borderColor: 'cyan',
			borderStyle: 'round'
		})
	);

	// Get terminal width if not already defined
	const configTerminalWidth = terminalWidth || process.stdout.columns || 100;

	// Calculate dynamic column widths for config table
	const configKeyWidth = Math.max(30, Math.floor(configTerminalWidth * 0.25));
	const configDescWidth = Math.max(50, Math.floor(configTerminalWidth * 0.45));
	const configValueWidth = Math.max(
		30,
		Math.floor(configTerminalWidth * 0.3) - 10
	);

	const configTable = new Table({
		colWidths: [configKeyWidth, configDescWidth, configValueWidth],
		chars: {
			top: '',
			'top-mid': '',
			'top-left': '',
			'top-right': '',
			bottom: '',
			'bottom-mid': '',
			'bottom-left': '',
			'bottom-right': '',
			left: '',
			'left-mid': '',
			mid: '',
			'mid-mid': '',
			right: '',
			'right-mid': '',
			middle: ' '
		},
		style: { border: [], 'padding-left': 4 },
		wordWrap: true
	});

	configTable.push(
		[
			`${chalk.yellow('.taskmasterconfig')}${chalk.reset('')}`,
			`${chalk.white('AI model configuration file (project root)')}${chalk.reset('')}`,
			`${chalk.dim('Managed by models cmd')}${chalk.reset('')}`
		],
		[
			`${chalk.yellow('API Keys (.env)')}${chalk.reset('')}`,
			`${chalk.white('API keys for AI providers (ANTHROPIC_API_KEY, etc.)')}${chalk.reset('')}`,
			`${chalk.dim('Required in .env file')}${chalk.reset('')}`
		],
		[
			`${chalk.yellow('MCP Keys (mcp.json)')}${chalk.reset('')}`,
			`${chalk.white('API keys for Cursor integration')}${chalk.reset('')}`,
			`${chalk.dim('Required in .cursor/')}${chalk.reset('')}`
		]
	);

	console.log(configTable.toString());
	console.log('');

	// Show helpful hints
	console.log(
		boxen(
			chalk.white.bold('Quick Start:') +
				'\n\n' +
				chalk.cyan('1. Create Project: ') +
				chalk.white('task-master init') +
				'\n' +
				chalk.cyan('2. Setup Models: ') +
				chalk.white('task-master models --setup') +
				'\n' +
				chalk.cyan('3. Parse PRD: ') +
				chalk.white('task-master parse-prd --input=<prd-file>') +
				'\n' +
				chalk.cyan('4. List Tasks: ') +
				chalk.white('task-master list') +
				'\n' +
				chalk.cyan('5. Find Next Task: ') +
				chalk.white('task-master next'),
			{
				padding: 1,
				borderColor: 'yellow',
				borderStyle: 'round',
				margin: { top: 1 },
				width: Math.min(configTerminalWidth - 10, 100) // Limit width to terminal width minus padding, max 100
			}
		)
	);
}

/**
 * Get colored complexity score
 * @param {number} score - Complexity score (1-10)
 * @returns {string} Colored complexity score
 */
function getComplexityWithColor(score) {
	if (score <= 3) return chalk.green(`🟢 ${score}`);
	if (score <= 6) return chalk.yellow(`🟡 ${score}`);
	return chalk.red(`🔴 ${score}`);
}

/**
 * Truncate a string to a maximum length and add ellipsis if needed
 * @param {string} str - The string to truncate
 * @param {number} maxLength - Maximum length
 * @returns {string} Truncated string
 */
function truncateString(str, maxLength) {
	if (!str) return '';
	if (str.length <= maxLength) return str;
	return str.substring(0, maxLength - 3) + '...';
}

/**
 * Display the next task to work on
 * @param {string} tasksPath - Path to the tasks.json file
 */
async function displayNextTask(tasksPath) {
	displayBanner();

	// Read the tasks file
	const data = readJSON(tasksPath);
	if (!data || !data.tasks) {
		log('error', 'No valid tasks found.');
		process.exit(1);
	}

	// Find the next task
	const nextTask = findNextTask(data.tasks);

	if (!nextTask) {
		console.log(
			boxen(
				chalk.yellow('No eligible tasks found!\n\n') +
					'All pending tasks have unsatisfied dependencies, or all tasks are completed.',
				{
					padding: { top: 0, bottom: 0, left: 1, right: 1 },
					borderColor: 'yellow',
					borderStyle: 'round',
					margin: { top: 1 }
				}
			)
		);
		return;
	}

	// Display the task in a nice format
	console.log(
		boxen(chalk.white.bold(`Next Task: #${nextTask.id} - ${nextTask.title}`), {
			padding: { top: 0, bottom: 0, left: 1, right: 1 },
			borderColor: 'blue',
			borderStyle: 'round',
			margin: { top: 1, bottom: 0 }
		})
	);

	// Create a table with task details
	const taskTable = new Table({
		style: {
			head: [],
			border: [],
			'padding-top': 0,
			'padding-bottom': 0,
			compact: true
		},
		chars: { mid: '', 'left-mid': '', 'mid-mid': '', 'right-mid': '' },
		colWidths: [15, Math.min(75, process.stdout.columns - 20 || 60)],
		wordWrap: true
	});

	// Priority with color
	const priorityColors = {
		high: chalk.red.bold,
		medium: chalk.yellow,
		low: chalk.gray
	};
	const priorityColor =
		priorityColors[nextTask.priority || 'medium'] || chalk.white;

	// Add task details to table
	taskTable.push(
		[chalk.cyan.bold('ID:'), nextTask.id.toString()],
		[chalk.cyan.bold('Title:'), nextTask.title],
		[
			chalk.cyan.bold('Priority:'),
			priorityColor(nextTask.priority || 'medium')
		],
		[
			chalk.cyan.bold('Dependencies:'),
			formatDependenciesWithStatus(nextTask.dependencies, data.tasks, true)
		],
		[chalk.cyan.bold('Description:'), nextTask.description]
	);

	console.log(taskTable.toString());

	// If task has details, show them in a separate box
	if (nextTask.details && nextTask.details.trim().length > 0) {
		console.log(
			boxen(
				chalk.white.bold('Implementation Details:') + '\n\n' + nextTask.details,
				{
					padding: { top: 0, bottom: 0, left: 1, right: 1 },
					borderColor: 'cyan',
					borderStyle: 'round',
					margin: { top: 1, bottom: 0 }
				}
			)
		);
	}

	// Show subtasks if they exist
	if (nextTask.subtasks && nextTask.subtasks.length > 0) {
		console.log(
			boxen(chalk.white.bold('Subtasks'), {
				padding: { top: 0, bottom: 0, left: 1, right: 1 },
				margin: { top: 1, bottom: 0 },
				borderColor: 'magenta',
				borderStyle: 'round'
			})
		);

		// Calculate available width for the subtask table
		const availableWidth = process.stdout.columns - 10 || 100; // Default to 100 if can't detect

		// Define percentage-based column widths
		const idWidthPct = 8;
		const statusWidthPct = 15;
		const depsWidthPct = 25;
		const titleWidthPct = 100 - idWidthPct - statusWidthPct - depsWidthPct;

		// Calculate actual column widths
		const idWidth = Math.floor(availableWidth * (idWidthPct / 100));
		const statusWidth = Math.floor(availableWidth * (statusWidthPct / 100));
		const depsWidth = Math.floor(availableWidth * (depsWidthPct / 100));
		const titleWidth = Math.floor(availableWidth * (titleWidthPct / 100));

		// Create a table for subtasks with improved handling
		const subtaskTable = new Table({
			head: [
				chalk.magenta.bold('ID'),
				chalk.magenta.bold('Status'),
				chalk.magenta.bold('Title'),
				chalk.magenta.bold('Deps')
			],
			colWidths: [idWidth, statusWidth, titleWidth, depsWidth],
			style: {
				head: [],
				border: [],
				'padding-top': 0,
				'padding-bottom': 0,
				compact: true
			},
			chars: { mid: '', 'left-mid': '', 'mid-mid': '', 'right-mid': '' },
			wordWrap: true
		});

		// Add subtasks to table
		nextTask.subtasks.forEach((st) => {
			const statusColor =
				{
					done: chalk.green,
					completed: chalk.green,
					pending: chalk.yellow,
					'in-progress': chalk.blue
				}[st.status || 'pending'] || chalk.white;

			// Format subtask dependencies
			let subtaskDeps = 'None';
			if (st.dependencies && st.dependencies.length > 0) {
				// Format dependencies with correct notation
				const formattedDeps = st.dependencies.map((depId) => {
					if (typeof depId === 'number' && depId < 100) {
						const foundSubtask = nextTask.subtasks.find(
							(st) => st.id === depId
						);
						if (foundSubtask) {
							const isDone =
								foundSubtask.status === 'done' ||
								foundSubtask.status === 'completed';
							const isInProgress = foundSubtask.status === 'in-progress';

							// Use consistent color formatting instead of emojis
							if (isDone) {
								return chalk.green.bold(`${nextTask.id}.${depId}`);
							} else if (isInProgress) {
								return chalk.hex('#FFA500').bold(`${nextTask.id}.${depId}`);
							} else {
								return chalk.red.bold(`${nextTask.id}.${depId}`);
							}
						}
						return chalk.red(`${nextTask.id}.${depId} (Not found)`);
					}
					return depId;
				});

				// Join the formatted dependencies directly instead of passing to formatDependenciesWithStatus again
				subtaskDeps =
					formattedDeps.length === 1
						? formattedDeps[0]
						: formattedDeps.join(chalk.white(', '));
			}

			subtaskTable.push([
				`${nextTask.id}.${st.id}`,
				statusColor(st.status || 'pending'),
				st.title,
				subtaskDeps
			]);
		});

		console.log(subtaskTable.toString());
	} else {
		// Suggest expanding if no subtasks
		console.log(
			boxen(
				chalk.yellow('No subtasks found. Consider breaking down this task:') +
					'\n' +
					chalk.white(
						`Run: ${chalk.cyan(`task-master expand --id=${nextTask.id}`)}`
					),
				{
					padding: { top: 0, bottom: 0, left: 1, right: 1 },
					borderColor: 'yellow',
					borderStyle: 'round',
					margin: { top: 1, bottom: 0 }
				}
			)
		);
	}

	// Show action suggestions
	console.log(
		boxen(
			chalk.white.bold('Suggested Actions:') +
				'\n' +
				`${chalk.cyan('1.')} Mark as in-progress: ${chalk.yellow(`task-master set-status --id=${nextTask.id} --status=in-progress`)}\n` +
				`${chalk.cyan('2.')} Mark as done when completed: ${chalk.yellow(`task-master set-status --id=${nextTask.id} --status=done`)}\n` +
				(nextTask.subtasks && nextTask.subtasks.length > 0
					? `${chalk.cyan('3.')} Update subtask status: ${chalk.yellow(`task-master set-status --id=${nextTask.id}.1 --status=done`)}`
					: `${chalk.cyan('3.')} Break down into subtasks: ${chalk.yellow(`task-master expand --id=${nextTask.id}`)}`),
			{
				padding: { top: 0, bottom: 0, left: 1, right: 1 },
				borderColor: 'green',
				borderStyle: 'round',
				margin: { top: 1 }
			}
		)
	);
}

/**
 * Display a specific task by ID
 * @param {string} tasksPath - Path to the tasks.json file
 * @param {string|number} taskId - The ID of the task to display
 * @param {string} [statusFilter] - Optional status to filter subtasks by
 */
async function displayTaskById(tasksPath, taskId, statusFilter = null) {
	displayBanner();

	// Read the tasks file
	const data = readJSON(tasksPath);
	if (!data || !data.tasks) {
		log('error', 'No valid tasks found.');
		process.exit(1);
	}

	// Find the task by ID, applying the status filter if provided
	// Returns { task, originalSubtaskCount, originalSubtasks }
	const { task, originalSubtaskCount, originalSubtasks } = findTaskById(
		data.tasks,
		taskId,
		statusFilter
	);

	if (!task) {
		console.log(
			boxen(chalk.yellow(`Task with ID ${taskId} not found!`), {
				padding: { top: 0, bottom: 0, left: 1, right: 1 },
				borderColor: 'yellow',
				borderStyle: 'round',
				margin: { top: 1 }
			})
		);
		return;
	}

	// Handle subtask display specially (This logic remains the same)
	if (task.isSubtask || task.parentTask) {
		console.log(
			boxen(
				chalk.white.bold(
					`Subtask: #${task.parentTask.id}.${task.id} - ${task.title}`
				),
				{
					padding: { top: 0, bottom: 0, left: 1, right: 1 },
					borderColor: 'magenta',
					borderStyle: 'round',
					margin: { top: 1, bottom: 0 }
				}
			)
		);

		const subtaskTable = new Table({
			style: {
				head: [],
				border: [],
				'padding-top': 0,
				'padding-bottom': 0,
				compact: true
			},
			chars: { mid: '', 'left-mid': '', 'mid-mid': '', 'right-mid': '' },
			colWidths: [15, Math.min(75, process.stdout.columns - 20 || 60)],
			wordWrap: true
		});
		subtaskTable.push(
			[chalk.cyan.bold('ID:'), `${task.parentTask.id}.${task.id}`],
			[
				chalk.cyan.bold('Parent Task:'),
				`#${task.parentTask.id} - ${task.parentTask.title}`
			],
			[chalk.cyan.bold('Title:'), task.title],
			[
				chalk.cyan.bold('Status:'),
				getStatusWithColor(task.status || 'pending', true)
			],
			[
				chalk.cyan.bold('Description:'),
				task.description || 'No description provided.'
			]
		);
		console.log(subtaskTable.toString());

		if (task.details && task.details.trim().length > 0) {
			console.log(
				boxen(
					chalk.white.bold('Implementation Details:') + '\n\n' + task.details,
					{
						padding: { top: 0, bottom: 0, left: 1, right: 1 },
						borderColor: 'cyan',
						borderStyle: 'round',
						margin: { top: 1, bottom: 0 }
					}
				)
			);
		}

		console.log(
			boxen(
				chalk.white.bold('Suggested Actions:') +
					'\n' +
					`${chalk.cyan('1.')} Mark as in-progress: ${chalk.yellow(`task-master set-status --id=${task.parentTask.id}.${task.id} --status=in-progress`)}\n` +
					`${chalk.cyan('2.')} Mark as done when completed: ${chalk.yellow(`task-master set-status --id=${task.parentTask.id}.${task.id} --status=done`)}\n` +
					`${chalk.cyan('3.')} View parent task: ${chalk.yellow(`task-master show --id=${task.parentTask.id}`)}`,
				{
					padding: { top: 0, bottom: 0, left: 1, right: 1 },
					borderColor: 'green',
					borderStyle: 'round',
					margin: { top: 1 }
				}
			)
		);
		return; // Exit after displaying subtask details
	}

	// --- Display Regular Task Details ---
	console.log(
		boxen(chalk.white.bold(`Task: #${task.id} - ${task.title}`), {
			padding: { top: 0, bottom: 0, left: 1, right: 1 },
			borderColor: 'blue',
			borderStyle: 'round',
			margin: { top: 1, bottom: 0 }
		})
	);

	const taskTable = new Table({
		style: {
			head: [],
			border: [],
			'padding-top': 0,
			'padding-bottom': 0,
			compact: true
		},
		chars: { mid: '', 'left-mid': '', 'mid-mid': '', 'right-mid': '' },
		colWidths: [15, Math.min(75, process.stdout.columns - 20 || 60)],
		wordWrap: true
	});
	const priorityColors = {
		high: chalk.red.bold,
		medium: chalk.yellow,
		low: chalk.gray
	};
	const priorityColor =
		priorityColors[task.priority || 'medium'] || chalk.white;
	taskTable.push(
		[chalk.cyan.bold('ID:'), task.id.toString()],
		[chalk.cyan.bold('Title:'), task.title],
		[
			chalk.cyan.bold('Status:'),
			getStatusWithColor(task.status || 'pending', true)
		],
		[chalk.cyan.bold('Priority:'), priorityColor(task.priority || 'medium')],
		[
			chalk.cyan.bold('Dependencies:'),
			formatDependenciesWithStatus(task.dependencies, data.tasks, true)
		],
		[chalk.cyan.bold('Description:'), task.description]
	);
	console.log(taskTable.toString());

	if (task.details && task.details.trim().length > 0) {
		console.log(
			boxen(
				chalk.white.bold('Implementation Details:') + '\n\n' + task.details,
				{
					padding: { top: 0, bottom: 0, left: 1, right: 1 },
					borderColor: 'cyan',
					borderStyle: 'round',
					margin: { top: 1, bottom: 0 }
				}
			)
		);
	}
	if (task.testStrategy && task.testStrategy.trim().length > 0) {
		console.log(
			boxen(chalk.white.bold('Test Strategy:') + '\n\n' + task.testStrategy, {
				padding: { top: 0, bottom: 0, left: 1, right: 1 },
				borderColor: 'cyan',
				borderStyle: 'round',
				margin: { top: 1, bottom: 0 }
			})
		);
	}

	// --- Subtask Table Display (uses filtered list: task.subtasks) ---
	if (task.subtasks && task.subtasks.length > 0) {
		console.log(
			boxen(chalk.white.bold('Subtasks'), {
				padding: { top: 0, bottom: 0, left: 1, right: 1 },
				margin: { top: 1, bottom: 0 },
				borderColor: 'magenta',
				borderStyle: 'round'
			})
		);

		const availableWidth = process.stdout.columns - 10 || 100;
		const idWidthPct = 10;
		const statusWidthPct = 15;
		const depsWidthPct = 25;
		const titleWidthPct = 100 - idWidthPct - statusWidthPct - depsWidthPct;
		const idWidth = Math.floor(availableWidth * (idWidthPct / 100));
		const statusWidth = Math.floor(availableWidth * (statusWidthPct / 100));
		const depsWidth = Math.floor(availableWidth * (depsWidthPct / 100));
		const titleWidth = Math.floor(availableWidth * (titleWidthPct / 100));

		const subtaskTable = new Table({
			head: [
				chalk.magenta.bold('ID'),
				chalk.magenta.bold('Status'),
				chalk.magenta.bold('Title'),
				chalk.magenta.bold('Deps')
			],
			colWidths: [idWidth, statusWidth, titleWidth, depsWidth],
			style: {
				head: [],
				border: [],
				'padding-top': 0,
				'padding-bottom': 0,
				compact: true
			},
			chars: { mid: '', 'left-mid': '', 'mid-mid': '', 'right-mid': '' },
			wordWrap: true
		});

		// Populate table with the potentially filtered subtasks
		task.subtasks.forEach((st) => {
			const statusColorMap = {
				done: chalk.green,
				completed: chalk.green,
				pending: chalk.yellow,
				'in-progress': chalk.blue
			};
			const statusColor = statusColorMap[st.status || 'pending'] || chalk.white;
			let subtaskDeps = 'None';
			if (st.dependencies && st.dependencies.length > 0) {
				const formattedDeps = st.dependencies.map((depId) => {
					// Use the original, unfiltered list for dependency status lookup
					const sourceListForDeps = originalSubtasks || task.subtasks;
					const foundDepSubtask =
						typeof depId === 'number' && depId < 100
							? sourceListForDeps.find((sub) => sub.id === depId)
							: null;

					if (foundDepSubtask) {
						const isDone =
							foundDepSubtask.status === 'done' ||
							foundDepSubtask.status === 'completed';
						const isInProgress = foundDepSubtask.status === 'in-progress';
						const color = isDone
							? chalk.green.bold
							: isInProgress
								? chalk.hex('#FFA500').bold
								: chalk.red.bold;
						return color(`${task.id}.${depId}`);
					} else if (typeof depId === 'number' && depId < 100) {
						return chalk.red(`${task.id}.${depId} (Not found)`);
					}
					return depId; // Assume it's a top-level task ID if not a number < 100
				});
				subtaskDeps =
					formattedDeps.length === 1
						? formattedDeps[0]
						: formattedDeps.join(chalk.white(', '));
			}
			subtaskTable.push([
				`${task.id}.${st.id}`,
				statusColor(st.status || 'pending'),
				st.title,
				subtaskDeps
			]);
		});
		console.log(subtaskTable.toString());

		// Display filter summary line *immediately after the table* if a filter was applied
		if (statusFilter && originalSubtaskCount !== null) {
			console.log(
				chalk.cyan(
					`  Filtered by status: ${chalk.bold(statusFilter)}. Showing ${chalk.bold(task.subtasks.length)} of ${chalk.bold(originalSubtaskCount)} subtasks.`
				)
			);
			// Add a newline for spacing before the progress bar if the filter line was shown
			console.log();
		}
		// --- Conditional Messages for No Subtasks Shown ---
	} else if (statusFilter && originalSubtaskCount === 0) {
		// Case where filter applied, but the parent task had 0 subtasks originally
		console.log(
			boxen(
				chalk.yellow(
					`No subtasks found matching status: ${statusFilter} (Task has no subtasks)`
				),
				{
					padding: { top: 0, bottom: 0, left: 1, right: 1 },
					margin: { top: 1, bottom: 0 },
					borderColor: 'yellow',
					borderStyle: 'round'
				}
			)
		);
	} else if (
		statusFilter &&
		originalSubtaskCount > 0 &&
		task.subtasks.length === 0
	) {
		// Case where filter applied, original subtasks existed, but none matched
		console.log(
			boxen(
				chalk.yellow(
					`No subtasks found matching status: ${statusFilter} (out of ${originalSubtaskCount} total)`
				),
				{
					padding: { top: 0, bottom: 0, left: 1, right: 1 },
					margin: { top: 1, bottom: 0 },
					borderColor: 'yellow',
					borderStyle: 'round'
				}
			)
		);
	} else if (
		!statusFilter &&
		(!originalSubtasks || originalSubtasks.length === 0)
	) {
		// Case where NO filter applied AND the task genuinely has no subtasks
		// Use the authoritative originalSubtasks if it exists (from filtering), else check task.subtasks
		const actualSubtasks = originalSubtasks || task.subtasks;
		if (!actualSubtasks || actualSubtasks.length === 0) {
			console.log(
				boxen(
					chalk.yellow('No subtasks found. Consider breaking down this task:') +
						'\n' +
						chalk.white(
							`Run: ${chalk.cyan(`task-master expand --id=${task.id}`)}`
						),
					{
						padding: { top: 0, bottom: 0, left: 1, right: 1 },
						borderColor: 'yellow',
						borderStyle: 'round',
						margin: { top: 1, bottom: 0 }
					}
				)
			);
		}
	}

	// --- Subtask Progress Bar Display (uses originalSubtasks or task.subtasks) ---
	// Determine the list to use for progress calculation (always the original if available and filtering happened)
	const subtasksForProgress = originalSubtasks || task.subtasks; // Use original if filtering occurred, else the potentially empty task.subtasks

	// Only show progress if there are actually subtasks
	if (subtasksForProgress && subtasksForProgress.length > 0) {
		const totalSubtasks = subtasksForProgress.length;
		const completedSubtasks = subtasksForProgress.filter(
			(st) => st.status === 'done' || st.status === 'completed'
		).length;

		// Count other statuses from the original/complete list
		const inProgressSubtasks = subtasksForProgress.filter(
			(st) => st.status === 'in-progress'
		).length;
		const pendingSubtasks = subtasksForProgress.filter(
			(st) => st.status === 'pending'
		).length;
		const blockedSubtasks = subtasksForProgress.filter(
			(st) => st.status === 'blocked'
		).length;
		const deferredSubtasks = subtasksForProgress.filter(
			(st) => st.status === 'deferred'
		).length;
		const cancelledSubtasks = subtasksForProgress.filter(
			(st) => st.status === 'cancelled'
		).length;

		const statusBreakdown = {
			// Calculate breakdown based on the complete list
			'in-progress': (inProgressSubtasks / totalSubtasks) * 100,
			pending: (pendingSubtasks / totalSubtasks) * 100,
			blocked: (blockedSubtasks / totalSubtasks) * 100,
			deferred: (deferredSubtasks / totalSubtasks) * 100,
			cancelled: (cancelledSubtasks / totalSubtasks) * 100
		};
		const completionPercentage = (completedSubtasks / totalSubtasks) * 100;

		const availableWidth = process.stdout.columns || 80;
		const boxPadding = 2;
		const boxBorders = 2;
		const percentTextLength = 5;
		const progressBarLength = Math.max(
			20,
			Math.min(
				60,
				availableWidth - boxPadding - boxBorders - percentTextLength - 35
			)
		);

		const statusCounts =
			`${chalk.green('✓ Done:')} ${completedSubtasks}  ${chalk.hex('#FFA500')('► In Progress:')} ${inProgressSubtasks}  ${chalk.yellow('○ Pending:')} ${pendingSubtasks}\n` +
			`${chalk.red('! Blocked:')} ${blockedSubtasks}  ${chalk.gray('⏱ Deferred:')} ${deferredSubtasks}  ${chalk.gray('✗ Cancelled:')} ${cancelledSubtasks}`;

		console.log(
			boxen(
				chalk.white.bold('Subtask Progress:') +
					'\n\n' +
					`${chalk.cyan('Completed:')} ${completedSubtasks}/${totalSubtasks} (${completionPercentage.toFixed(1)}%)\n` +
					`${statusCounts}\n` +
					`${chalk.cyan('Progress:')} ${createProgressBar(completionPercentage, progressBarLength, statusBreakdown)}`,
				{
					padding: { top: 0, bottom: 0, left: 1, right: 1 },
					borderColor: 'blue',
					borderStyle: 'round',
					margin: { top: 1, bottom: 0 },
					width: Math.min(availableWidth - 10, 100),
					textAlignment: 'left'
				}
			)
		);
	}

	// --- Suggested Actions ---
	console.log(
		boxen(
			chalk.white.bold('Suggested Actions:') +
				'\n' +
				`${chalk.cyan('1.')} Mark as in-progress: ${chalk.yellow(`task-master set-status --id=${task.id} --status=in-progress`)}\n` +
				`${chalk.cyan('2.')} Mark as done when completed: ${chalk.yellow(`task-master set-status --id=${task.id} --status=done`)}\n` +
				// Determine action 3 based on whether subtasks *exist* (use the source list for progress)
				(subtasksForProgress && subtasksForProgress.length > 0
					? `${chalk.cyan('3.')} Update subtask status: ${chalk.yellow(`task-master set-status --id=${task.id}.1 --status=done`)}` // Example uses .1
					: `${chalk.cyan('3.')} Break down into subtasks: ${chalk.yellow(`task-master expand --id=${task.id}`)}`),
			{
				padding: { top: 0, bottom: 0, left: 1, right: 1 },
				borderColor: 'green',
				borderStyle: 'round',
				margin: { top: 1 }
			}
		)
	);
}

/**
 * Display the complexity analysis report in a nice format
 * @param {string} reportPath - Path to the complexity report file
 */
async function displayComplexityReport(reportPath) {
	displayBanner();

	// Check if the report exists
	if (!fs.existsSync(reportPath)) {
		console.log(
			boxen(
				chalk.yellow(`No complexity report found at ${reportPath}\n\n`) +
					'Would you like to generate one now?',
				{
					padding: 1,
					borderColor: 'yellow',
					borderStyle: 'round',
					margin: { top: 1 }
				}
			)
		);

		const readline = require('readline').createInterface({
			input: process.stdin,
			output: process.stdout
		});

		const answer = await new Promise((resolve) => {
			readline.question(
				chalk.cyan('Generate complexity report? (y/n): '),
				resolve
			);
		});
		readline.close();

		if (answer.toLowerCase() === 'y' || answer.toLowerCase() === 'yes') {
			// Call the analyze-complexity command
			console.log(chalk.blue('Generating complexity report...'));
			await analyzeTaskComplexity({
				output: reportPath,
				research: false, // Default to no research for speed
				file: 'tasks/tasks.json'
			});
			// Read the newly generated report
			return displayComplexityReport(reportPath);
		} else {
			console.log(chalk.yellow('Report generation cancelled.'));
			return;
		}
	}

	// Read the report
	let report;
	try {
		report = JSON.parse(fs.readFileSync(reportPath, 'utf8'));
	} catch (error) {
		log('error', `Error reading complexity report: ${error.message}`);
		return;
	}

	// Display report header
	console.log(
		boxen(chalk.white.bold('Task Complexity Analysis Report'), {
			padding: 1,
			borderColor: 'blue',
			borderStyle: 'round',
			margin: { top: 1, bottom: 1 }
		})
	);

	// Display metadata
	const metaTable = new Table({
		style: {
			head: [],
			border: [],
			'padding-top': 0,
			'padding-bottom': 0,
			compact: true
		},
		chars: {
			mid: '',
			'left-mid': '',
			'mid-mid': '',
			'right-mid': ''
		},
		colWidths: [20, 50]
	});

	metaTable.push(
		[
			chalk.cyan.bold('Generated:'),
			new Date(report.meta.generatedAt).toLocaleString()
		],
		[chalk.cyan.bold('Tasks Analyzed:'), report.meta.tasksAnalyzed],
		[chalk.cyan.bold('Threshold Score:'), report.meta.thresholdScore],
		[chalk.cyan.bold('Project:'), report.meta.projectName],
		[
			chalk.cyan.bold('Research-backed:'),
			report.meta.usedResearch ? 'Yes' : 'No'
		]
	);

	console.log(metaTable.toString());

	// Sort tasks by complexity score (highest first)
	const sortedTasks = [...report.complexityAnalysis].sort(
		(a, b) => b.complexityScore - a.complexityScore
	);

	// Determine which tasks need expansion based on threshold
	const tasksNeedingExpansion = sortedTasks.filter(
		(task) => task.complexityScore >= report.meta.thresholdScore
	);
	const simpleTasks = sortedTasks.filter(
		(task) => task.complexityScore < report.meta.thresholdScore
	);

	// Create progress bar to show complexity distribution
	const complexityDistribution = [0, 0, 0]; // Low (0-4), Medium (5-7), High (8-10)
	sortedTasks.forEach((task) => {
		if (task.complexityScore < 5) complexityDistribution[0]++;
		else if (task.complexityScore < 8) complexityDistribution[1]++;
		else complexityDistribution[2]++;
	});

	const percentLow = Math.round(
		(complexityDistribution[0] / sortedTasks.length) * 100
	);
	const percentMedium = Math.round(
		(complexityDistribution[1] / sortedTasks.length) * 100
	);
	const percentHigh = Math.round(
		(complexityDistribution[2] / sortedTasks.length) * 100
	);

	console.log(
		boxen(
			chalk.white.bold('Complexity Distribution\n\n') +
				`${chalk.green.bold('Low (1-4):')} ${complexityDistribution[0]} tasks (${percentLow}%)\n` +
				`${chalk.yellow.bold('Medium (5-7):')} ${complexityDistribution[1]} tasks (${percentMedium}%)\n` +
				`${chalk.red.bold('High (8-10):')} ${complexityDistribution[2]} tasks (${percentHigh}%)`,
			{
				padding: 1,
				borderColor: 'cyan',
				borderStyle: 'round',
				margin: { top: 1, bottom: 1 }
			}
		)
	);

	// Get terminal width
	const terminalWidth = process.stdout.columns || 100; // Default to 100 if can't detect

	// Calculate dynamic column widths
	const idWidth = 12;
	const titleWidth = Math.floor(terminalWidth * 0.25); // 25% of width
	const scoreWidth = 8;
	const subtasksWidth = 8;
	// Command column gets the remaining space (minus some buffer for borders)
	const commandWidth =
		terminalWidth - idWidth - titleWidth - scoreWidth - subtasksWidth - 10;

	// Create table with new column widths and word wrapping
	const complexTable = new Table({
		head: [
			chalk.yellow.bold('ID'),
			chalk.yellow.bold('Title'),
			chalk.yellow.bold('Score'),
			chalk.yellow.bold('Subtasks'),
			chalk.yellow.bold('Expansion Command')
		],
		colWidths: [idWidth, titleWidth, scoreWidth, subtasksWidth, commandWidth],
		style: { head: [], border: [] },
		wordWrap: true,
		wrapOnWordBoundary: true
	});

	// When adding rows, don't truncate the expansion command
	tasksNeedingExpansion.forEach((task) => {
		const expansionCommand = `task-master expand --id=${task.taskId} --num=${task.recommendedSubtasks}${task.expansionPrompt ? ` --prompt="${task.expansionPrompt}"` : ''}`;

		complexTable.push([
			task.taskId,
			truncate(task.taskTitle, titleWidth - 3), // Still truncate title for readability
			getComplexityWithColor(task.complexityScore),
			task.recommendedSubtasks,
			chalk.cyan(expansionCommand) // Don't truncate - allow wrapping
		]);
	});

	console.log(complexTable.toString());

	// Create table for simple tasks
	if (simpleTasks.length > 0) {
		console.log(
			boxen(chalk.green.bold(`Simple Tasks (${simpleTasks.length})`), {
				padding: { left: 2, right: 2, top: 0, bottom: 0 },
				margin: { top: 1, bottom: 0 },
				borderColor: 'green',
				borderStyle: 'round'
			})
		);

		const simpleTable = new Table({
			head: [
				chalk.green.bold('ID'),
				chalk.green.bold('Title'),
				chalk.green.bold('Score'),
				chalk.green.bold('Reasoning')
			],
			colWidths: [5, 40, 8, 50],
			style: { head: [], border: [] }
		});

		simpleTasks.forEach((task) => {
			simpleTable.push([
				task.taskId,
				truncate(task.taskTitle, 37),
				getComplexityWithColor(task.complexityScore),
				truncate(task.reasoning, 47)
			]);
		});

		console.log(simpleTable.toString());
	}

	// Show action suggestions
	console.log(
		boxen(
			chalk.white.bold('Suggested Actions:') +
				'\n\n' +
				`${chalk.cyan('1.')} Expand all complex tasks: ${chalk.yellow(`task-master expand --all`)}\n` +
				`${chalk.cyan('2.')} Expand a specific task: ${chalk.yellow(`task-master expand --id=<id>`)}\n` +
				`${chalk.cyan('3.')} Regenerate with research: ${chalk.yellow(`task-master analyze-complexity --research`)}`,
			{
				padding: 1,
				borderColor: 'cyan',
				borderStyle: 'round',
				margin: { top: 1 }
			}
		)
	);
}

/**
 * Generate a prompt for complexity analysis
 * @param {Object} tasksData - Tasks data object containing tasks array
 * @returns {string} Generated prompt
 */
function generateComplexityAnalysisPrompt(tasksData) {
	const defaultSubtasks = getDefaultSubtasks(null); // Use the getter
	return `Analyze the complexity of the following tasks and provide recommendations for subtask breakdown:

${tasksData.tasks
	.map(
		(task) => `
Task ID: ${task.id}
Title: ${task.title}
Description: ${task.description}
Details: ${task.details}
Dependencies: ${JSON.stringify(task.dependencies || [])}
Priority: ${task.priority || 'medium'}
`
	)
	.join('\n---\n')}

Analyze each task and return a JSON array with the following structure for each task:
[
  {
    "taskId": number,
    "taskTitle": string,
    "complexityScore": number (1-10),
    "recommendedSubtasks": number (${Math.max(3, defaultSubtasks - 1)}-${Math.min(8, defaultSubtasks + 2)}),
    "expansionPrompt": string (a specific prompt for generating good subtasks),
    "reasoning": string (brief explanation of your assessment)
  },
  ...
]

IMPORTANT: Make sure to include an analysis for EVERY task listed above, with the correct taskId matching each task's ID.
`;
}

/**
 * Confirm overwriting existing tasks.json file
 * @param {string} tasksPath - Path to the tasks.json file
 * @returns {Promise<boolean>} - Promise resolving to true if user confirms, false otherwise
 */
async function confirmTaskOverwrite(tasksPath) {
	console.log(
		boxen(
			chalk.yellow(
				"It looks like you've already generated tasks for this project.\n"
			) +
				chalk.yellow(
					'Executing this command will overwrite any existing tasks.'
				),
			{
				padding: 1,
				borderColor: 'yellow',
				borderStyle: 'round',
				margin: { top: 1 }
			}
		)
	);

	// Use dynamic import to get the readline module
	const readline = await import('readline');
	const rl = readline.createInterface({
		input: process.stdin,
		output: process.stdout
	});

	const answer = await new Promise((resolve) => {
		rl.question(
			chalk.cyan('Are you sure you wish to continue? (y/N): '),
			resolve
		);
	});
	rl.close();

	return answer.toLowerCase() === 'y' || answer.toLowerCase() === 'yes';
}

/**
 * Displays the API key status for different providers.
 * @param {Array<{provider: string, cli: boolean, mcp: boolean}>} statusReport - The report generated by getApiKeyStatusReport.
 */
function displayApiKeyStatus(statusReport) {
	if (!statusReport || statusReport.length === 0) {
		console.log(chalk.yellow('No API key status information available.'));
		return;
	}

	const table = new Table({
		head: [
			chalk.cyan('Provider'),
			chalk.cyan('CLI Key (.env)'),
			chalk.cyan('MCP Key (mcp.json)')
		],
		colWidths: [15, 20, 25],
		chars: { mid: '', 'left-mid': '', 'mid-mid': '', 'right-mid': '' }
	});

	statusReport.forEach(({ provider, cli, mcp }) => {
		const cliStatus = cli ? chalk.green('✅ Found') : chalk.red('❌ Missing');
		const mcpStatus = mcp ? chalk.green('✅ Found') : chalk.red('❌ Missing');
		// Capitalize provider name for display
		const providerName = provider.charAt(0).toUpperCase() + provider.slice(1);
		table.push([providerName, cliStatus, mcpStatus]);
	});

	console.log(chalk.bold('\n🔑 API Key Status:'));
	console.log(table.toString());
	console.log(
		chalk.gray(
			'  Note: Some providers (e.g., Azure, Ollama) may require additional endpoint configuration in .taskmasterconfig.'
		)
	);
}

// --- Formatting Helpers (Potentially move some to utils.js if reusable) ---

const formatSweScoreWithTertileStars = (score, allModels) => {
	// ... (Implementation from previous version or refine) ...
	if (score === null || score === undefined || score <= 0) return 'N/A';
	const formattedPercentage = `${(score * 100).toFixed(1)}%`;

	const validScores = allModels
		.map((m) => m.sweScore)
		.filter((s) => s !== null && s !== undefined && s > 0);
	const sortedScores = [...validScores].sort((a, b) => b - a);
	const n = sortedScores.length;
	let stars = chalk.gray('☆☆☆');

	if (n > 0) {
		const topThirdIndex = Math.max(0, Math.floor(n / 3) - 1);
		const midThirdIndex = Math.max(0, Math.floor((2 * n) / 3) - 1);
		if (score >= sortedScores[topThirdIndex]) stars = chalk.yellow('★★★');
		else if (score >= sortedScores[midThirdIndex])
			stars = chalk.yellow('★★') + chalk.gray('☆');
		else stars = chalk.yellow('★') + chalk.gray('☆☆');
	}
	return `${formattedPercentage} ${stars}`;
};

const formatCost = (costObj) => {
	// ... (Implementation from previous version or refine) ...
	if (!costObj) return 'N/A';
	if (costObj.input === 0 && costObj.output === 0) {
		return chalk.green('Free');
	}
	const formatSingleCost = (costValue) => {
		if (costValue === null || costValue === undefined) return 'N/A';
		const isInteger = Number.isInteger(costValue);
		return `$${costValue.toFixed(isInteger ? 0 : 2)}`;
	};
	return `${formatSingleCost(costObj.input)} in, ${formatSingleCost(costObj.output)} out`;
};

// --- Display Functions ---

/**
 * Displays the currently configured active models.
 * @param {ConfigData} configData - The active configuration data.
 * @param {AvailableModel[]} allAvailableModels - Needed for SWE score tertiles.
 */
function displayModelConfiguration(configData, allAvailableModels = []) {
	console.log(chalk.cyan.bold('\nActive Model Configuration:'));
	const active = configData.activeModels;
	const activeTable = new Table({
		head: [
			'Role',
			'Provider',
			'Model ID',
			'SWE Score',
			'Cost ($/1M tkns)'
			// 'API Key Status' // Removed, handled by separate displayApiKeyStatus
		].map((h) => chalk.cyan.bold(h)),
		colWidths: [10, 14, 30, 18, 20 /*, 28 */], // Adjusted widths
		style: { head: ['cyan', 'bold'] }
	});

	activeTable.push([
		chalk.white('Main'),
		active.main.provider,
		active.main.modelId,
		formatSweScoreWithTertileStars(active.main.sweScore, allAvailableModels),
		formatCost(active.main.cost)
		// getCombinedStatus(active.main.keyStatus) // Removed
	]);
	activeTable.push([
		chalk.white('Research'),
		active.research.provider,
		active.research.modelId,
		formatSweScoreWithTertileStars(
			active.research.sweScore,
			allAvailableModels
		),
		formatCost(active.research.cost)
		// getCombinedStatus(active.research.keyStatus) // Removed
	]);
	if (active.fallback && active.fallback.provider && active.fallback.modelId) {
		activeTable.push([
			chalk.white('Fallback'),
			active.fallback.provider,
			active.fallback.modelId,
			formatSweScoreWithTertileStars(
				active.fallback.sweScore,
				allAvailableModels
			),
			formatCost(active.fallback.cost)
			// getCombinedStatus(active.fallback.keyStatus) // Removed
		]);
	} else {
		activeTable.push([
			chalk.white('Fallback'),
			chalk.gray('-'),
			chalk.gray('(Not Set)'),
			chalk.gray('-'),
			chalk.gray('-')
			// chalk.gray('-') // Removed
		]);
	}
	console.log(activeTable.toString());
}

/**
 * Displays the list of available models not currently configured.
 * @param {AvailableModel[]} availableModels - List of available models.
 */
function displayAvailableModels(availableModels) {
	if (!availableModels || availableModels.length === 0) {
		console.log(
			chalk.gray('\n(No other models available or all are configured)')
		);
		return;
	}

	console.log(chalk.cyan.bold('\nOther Available Models:'));
	const availableTable = new Table({
		head: ['Provider', 'Model ID', 'SWE Score', 'Cost ($/1M tkns)'].map((h) =>
			chalk.cyan.bold(h)
		),
		colWidths: [15, 40, 18, 25],
		style: { head: ['cyan', 'bold'] }
	});

	availableModels.forEach((model) => {
		availableTable.push([
			model.provider,
			model.modelId,
			formatSweScoreWithTertileStars(model.sweScore, availableModels), // Pass itself for comparison
			formatCost(model.cost)
		]);
	});
	console.log(availableTable.toString());

	// --- Suggested Actions Section (moved here from models command) ---
	console.log(
		boxen(
			chalk.white.bold('Next Steps:') +
				'\n' +
				chalk.cyan(
					`1. Set main model: ${chalk.yellow('task-master models --set-main <model_id>')}`
				) +
				'\n' +
				chalk.cyan(
					`2. Set research model: ${chalk.yellow('task-master models --set-research <model_id>')}`
				) +
				'\n' +
				chalk.cyan(
					`3. Set fallback model: ${chalk.yellow('task-master models --set-fallback <model_id>')}`
				) +
				'\n' +
				chalk.cyan(
					`4. Run interactive setup: ${chalk.yellow('task-master models --setup')}`
				) +
				'\n' +
				chalk.cyan(
					`5. Use custom ollama/openrouter models: ${chalk.yellow('task-master models --openrouter|ollama --set-main|research|fallback <model_id>')}`
				),
			{
				padding: 1,
				borderColor: 'yellow',
				borderStyle: 'round',
				margin: { top: 1 }
			}
		)
	);
}

// Export UI functions
export {
	displayBanner,
	startLoadingIndicator,
	stopLoadingIndicator,
	createProgressBar,
	getStatusWithColor,
	formatDependenciesWithStatus,
	displayHelp,
	getComplexityWithColor,
	displayNextTask,
	displayTaskById,
	displayComplexityReport,
	generateComplexityAnalysisPrompt,
	confirmTaskOverwrite,
	displayApiKeyStatus,
	displayModelConfiguration,
	displayAvailableModels
};<|MERGE_RESOLUTION|>--- conflicted
+++ resolved
@@ -19,11 +19,8 @@
 import fs from 'fs';
 import { findNextTask, analyzeTaskComplexity } from './task-manager.js';
 import { getProjectName, getDefaultSubtasks } from './config-manager.js';
-<<<<<<< HEAD
 import { TASK_STATUS_OPTIONS } from '../../src/constants/task-status.js';
-=======
 import { getTaskMasterVersion } from '../../src/utils/getVersion.js';
->>>>>>> ed17cb0e
 
 // Create a color gradient for the banner
 const coolGradient = gradient(['#00b4d8', '#0077b6', '#03045e']);
